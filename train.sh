--- conflicted
+++ resolved
@@ -2,7 +2,6 @@
 # python train.py -ds all -n invnet_all_baseline -m InversionNet -g2v 0 --tensorboard -t train_ds.csv -v val_ds.csv -b 128
 
 # cosine
-<<<<<<< HEAD
 # python train.py -ds all -n invnet_moredata_cosine -m InversionNet -g2v 0 --tensorboard -t train_ds.csv -v val_ds.csv -b 192
 
 # 
@@ -12,8 +11,5 @@
 
 # skip conns
 # python train.py -ds all -n invnet_moredata_cosine -m InversionNetSkip -g2v 0 --tensorboard -t train_ds.csv -v val_ds.csv -b 192
-=======
-python train.py -ds all -n invnet_moredata_cosine -m InversionNet -g2v 0 --tensorboard -t train_ds.csv -v val_ds.csv -b 192
 
-python gan_train.py -ds all -n gan_net -m InversionNet -g2v 0 --tensorboard -t train_ds.csv -v val_ds.csv -b 192
->>>>>>> c266e766
+python gan_train.py -ds all -n gan_net -m InversionNet -g2v 0 --tensorboard -t train_ds.csv -v val_ds.csv -b 192